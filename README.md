--- conflicted
+++ resolved
@@ -1,16 +1,11 @@
 # Neural Operator-Assisted Computational Fluid Dynamics in PyTorch
 
-<<<<<<< HEAD
-This repository features two parts:
-- The first part is a native PyTorch port of [Google's Computational Fluid Dynamics package in Jax](https://github.com/google/jax-cfd). The main changes are documented in the `README.md` under the [`torch_cfd` directory](/torch_cfd/). Most significant changes in all routines include:
-=======
 ## Summary 
 
 This repository features two parts:
 
 ### Part I: a native PyTorch port of [Google's Computational Fluid Dynamics package in Jax](https://github.com/google/jax-cfd)
 The main changes are documented in the `README.md` under the [`torch_cfd` directory](/torch_cfd/). The most significant changes in all routines include:
->>>>>>> c88607dd
   - Routines that rely on the functional programming of Jax have been rewritten to be a more debugger-friendly PyTorch tensor-in-tensor-out style.
   - Functions and operators are in general implemented as `nn.Module` like a factory template.
   - Jax-cfd's `funcutils.trajectory` function supports to track only one field variable (vorticity or velocity), Extra fields computation and tracking are made easier, such as time derivatives and PDE residual $R(\boldsymbol{v}):=\boldsymbol{f}-\partial_t \boldsymbol{v}-(\boldsymbol{v}\cdot\nabla)\boldsymbol{v} + \nu \Delta \boldsymbol{v}$.
@@ -31,13 +26,8 @@
 Please install the required packages above or create a venv. Note: using PyTorch version >=2.0.0 for the broadcasting semantics.
 
 ## Data
-<<<<<<< HEAD
 The data are available at https://www.kaggle.com/datasets/anonymousauthor25/sfno-dataset  
 Data generation instructions are available in the [SFNO folder](/sfno/)
-=======
-The data are available at [https://huggingface.co/datasets/scaomath/navier-stokes-dataset](https://huggingface.co/datasets/scaomath/navier-stokes-dataset).
-Data generation instructions are available in the [SFNO folder](/sfno/).
->>>>>>> c88607dd
 
 
 ## Examples
